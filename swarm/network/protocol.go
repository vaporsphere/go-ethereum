--- conflicted
+++ resolved
@@ -208,15 +208,10 @@
 // shared among swarm subprotocols
 func performHandshake(p *protocols.Peer, handshake *HandshakeMsg) error {
 	ctx, cancel := context.WithTimeout(context.Background(), bzzHandshakeTimeout)
-<<<<<<< HEAD
-	defer cancel()
-	defer close(handshake.done)
-=======
 	defer func() {
 		close(handshake.done)
 		cancel()
 	}()
->>>>>>> 071a07d3
 	rsh, err := p.Handshake(ctx, handshake, checkHandshake)
 	if err != nil {
 		handshake.err = err
