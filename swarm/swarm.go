// Copyright 2016 The go-ethereum Authors
// This file is part of the go-ethereum library.
//
// The go-ethereum library is free software: you can redistribute it and/or modify
// it under the terms of the GNU Lesser General Public License as published by
// the Free Software Foundation, either version 3 of the License, or
// (at your option) any later version.
//
// The go-ethereum library is distributed in the hope that it will be useful,
// but WITHOUT ANY WARRANTY; without even the implied warranty of
// MERCHANTABILITY or FITNESS FOR A PARTICULAR PURPOSE. See the
// GNU Lesser General Public License for more details.
//
// You should have received a copy of the GNU Lesser General Public License
// along with the go-ethereum library. If not, see <http://www.gnu.org/licenses/>.

package swarm

import (
	"bytes"
	"context"
	"crypto/ecdsa"
	"fmt"
	"net"
	"path/filepath"

	"github.com/ethereum/go-ethereum/accounts/abi/bind"
	"github.com/ethereum/go-ethereum/common"
	"github.com/ethereum/go-ethereum/contracts/chequebook"
	"github.com/ethereum/go-ethereum/contracts/ens"
	"github.com/ethereum/go-ethereum/crypto"
	"github.com/ethereum/go-ethereum/ethclient"
	"github.com/ethereum/go-ethereum/log"
	"github.com/ethereum/go-ethereum/node"
	"github.com/ethereum/go-ethereum/p2p"
	"github.com/ethereum/go-ethereum/p2p/discover"
	"github.com/ethereum/go-ethereum/p2p/protocols"
	"github.com/ethereum/go-ethereum/rpc"
	"github.com/ethereum/go-ethereum/swarm/api"
	httpapi "github.com/ethereum/go-ethereum/swarm/api/http"
	"github.com/ethereum/go-ethereum/swarm/fuse"
	"github.com/ethereum/go-ethereum/swarm/network"
	"github.com/ethereum/go-ethereum/swarm/network/stream"
	"github.com/ethereum/go-ethereum/swarm/pss"
	"github.com/ethereum/go-ethereum/swarm/storage"
	"github.com/ethereum/go-ethereum/swarm/storage/mock"
)

// the swarm stack
type Swarm struct {
	config *api.Config  // swarm configuration
	api    *api.Api     // high level api layer (fs/manifest)
	dns    api.Resolver // DNS registrar
	//dbAccess    *network.DbAccess      // access to local chunk db iterator and storage counter
	//storage storage.ChunkStore // internal access to storage, common interface to cloud storage backends
	dpa *storage.DPA // distributed preimage archive, the local API to the storage with document level storage/retrieval support
	//depo        network.StorageHandler // remote request handler, interface between bzz protocol and the storage
<<<<<<< HEAD
	streamer *stream.Registry
	//cloud       storage.CloudStore // procurement, cloud storage backend (can multi-cloud)
	bzz         *network.Bzz       // the logistic manager
	backend     chequebook.Backend // simple blockchain Backend
	privateKey  *ecdsa.PrivateKey
	corsString  string
	swapEnabled bool
	lstore      *storage.LocalStore // local store, needs to store for releasing resources after node stopped
	sfs         *fuse.SwarmFS       // need this to cleanup all the active mounts on node exit
	ps          *pss.Pss
=======
	cloud      storage.CloudStore // procurement, cloud storage backend (can multi-cloud)
	bzz        *network.Bzz       // the logistic manager
	backend    chequebook.Backend // simple blockchain Backend
	privateKey *ecdsa.PrivateKey
	lstore     *storage.LocalStore // local store, needs to store for releasing resources after node stopped
	sfs        *fuse.SwarmFS       // need this to cleanup all the active mounts on node exit
	ps         *pss.Pss
>>>>>>> 8e477b03
}

type SwarmAPI struct {
	Api     *api.Api
	Backend chequebook.Backend
	PrvKey  *ecdsa.PrivateKey
}

func (self *Swarm) API() *SwarmAPI {
	return &SwarmAPI{
		Api:     self.api,
		Backend: self.backend,
		PrvKey:  self.privateKey,
	}
}

// creates a new swarm service instance
// implements node.Service
// If mockStore is not nil, it will be used as the storage for chunk data.
// MockStore should be used only for testing.
func NewSwarm(ctx *node.ServiceContext, backend chequebook.Backend, ensClient *ethclient.Client, config *api.Config, mockStore *mock.NodeStore) (self *Swarm, err error) {

	if bytes.Equal(common.FromHex(config.PublicKey), storage.ZeroKey) {
		return nil, fmt.Errorf("empty public key")
	}
	if bytes.Equal(common.FromHex(config.BzzKey), storage.ZeroKey) {
		return nil, fmt.Errorf("empty bzz key")
	}

	self = &Swarm{
		config:     config,
		backend:    backend,
		privateKey: config.ShiftPrivateKey(),
	}
	log.Debug(fmt.Sprintf("Setting up Swarm service components"))

	hash := storage.MakeHashFunc(config.ChunkerParams.Hash)
	self.lstore, err = storage.NewLocalStore(hash, config.StoreParams, common.Hex2Bytes(config.BzzKey), mockStore)
	if err != nil {
		return
	}

	// setup local store
	log.Debug(fmt.Sprintf("Set up local storage"))

	kp := network.NewKadParams()
	to := network.NewKademlia(
		common.FromHex(config.BzzKey),
		kp,
	)

	config.HiveParams.Discovery = true

	// setup cloud storage internal access layer
	//self.cloud = &storage.Forwarder{}
	//self.storage = storage.NewNetStore(hash, self.lstore, self.cloud, config.StoreParams)
	log.Debug(fmt.Sprintf("-> swarm net store shared access layer to Swarm Chunk Store"))
	nodeid := discover.PubkeyID(crypto.ToECDSAPub(common.FromHex(config.PublicKey)))
	addr := network.NewAddrFromNodeID(nodeid)
	bzzconfig := &network.BzzConfig{
		OverlayAddr:  common.FromHex(config.BzzKey),
		UnderlayAddr: addr.UAddr,
		HiveParams:   config.HiveParams,
	}

	db := storage.NewDBAPI(self.lstore)
	delivery := stream.NewDelivery(to, db)
	self.streamer = stream.NewRegistry(addr, delivery, self.lstore, false)
	stream.RegisterSwarmSyncerServer(self.streamer, db)
	stream.RegisterSwarmSyncerClient(self.streamer, db)

	self.bzz = network.NewBzz(bzzconfig, to, nil)

	// set up DPA, the cloud storage local access layer
	dpaChunkStore := storage.NewNetStore(self.lstore, self.streamer.Retrieve)
	log.Debug(fmt.Sprintf("-> Local Access to Swarm"))
	// Swarm Hash Merklised Chunking for Arbitrary-length Document/File storage
	self.dpa = storage.NewDPA(dpaChunkStore, self.config.ChunkerParams)
	log.Debug(fmt.Sprintf("-> Content Store API"))

	// Pss = postal service over swarm (devp2p over bzz)
	if self.config.PssEnabled {
		pssparams := pss.NewPssParams(self.privateKey)
		self.ps = pss.NewPss(to, self.dpa, pssparams)
		if pss.IsActiveHandshake {
			pss.SetHandshakeController(self.ps, pss.NewHandshakeParams())
		}
	}

	// set up high level api
	transactOpts := bind.NewKeyedTransactor(self.privateKey)

	if ensClient == nil {
		log.Warn("No ENS, please specify non-empty --ens-api to use domain name resolution")
	} else {
		self.dns, err = ens.NewENS(transactOpts, config.EnsRoot, ensClient)
		if err != nil {
			return nil, err
		}
	}
	log.Debug(fmt.Sprintf("-> Swarm Domain Name Registrar @ address %v", config.EnsRoot.Hex()))

	var resourceHandler *storage.ResourceHandler
	// if use resource updates
	if self.config.ResourceEnabled {
		var resourceValidator storage.ResourceValidator
		if self.dns != nil {
			resourceValidator, err = storage.NewENSValidator(config.EnsRoot, ensClient, transactOpts, storage.NewGenericResourceSigner(self.privateKey))
			if err != nil {
				return nil, err
			}
		}
		resourceHandler, err = storage.NewResourceHandler(filepath.Join(self.config.Path, storage.DbDirName), self.cloud, ensClient, resourceValidator)
		if err != nil {
			return nil, err
		}
	}

	self.api = api.NewApi(self.dpa, self.dns, resourceHandler)
	// Manifests for Smart Hosting
	log.Debug(fmt.Sprintf("-> Web3 virtual server API"))

	self.sfs = fuse.NewSwarmFS(self.api)
	log.Debug("-> Initializing Fuse file system")

	return self, nil
}

/*
Start is called when the stack is started
* starts the network kademlia hive peer management
* (starts netStore level 0 api)
* starts DPA level 1 api (chunking -> store/retrieve requests)
* (starts level 2 api)
* starts http proxy server
* registers url scheme handlers for bzz, etc
* TODO: start subservices like sword, swear, swarmdns
*/
// implements the node.Service interface
func (self *Swarm) Start(srv *p2p.Server) error {

	// update uaddr to correct enode
	newaddr := self.bzz.UpdateLocalAddr([]byte(srv.Self().String()))
	log.Warn("Updated bzz local addr", "oaddr", fmt.Sprintf("%x", newaddr.OAddr), "uaddr", fmt.Sprintf("%x", newaddr.UAddr))

	// set chequebook
	if self.config.SwapEnabled {
		ctx := context.Background() // The initial setup has no deadline.
		err := self.SetChequebook(ctx)
		if err != nil {
			return fmt.Errorf("Unable to set chequebook for SWAP: %v", err)
		}
		log.Debug(fmt.Sprintf("-> cheque book for SWAP: %v", self.config.Swap.Chequebook()))
	} else {
		log.Debug(fmt.Sprintf("SWAP disabled: no cheque book set"))
	}

	log.Warn(fmt.Sprintf("Starting Swarm service"))

	err := self.bzz.Start(srv)
	if err != nil {
		log.Error("bzz failed", "err", err)
		return err
	}
	log.Info(fmt.Sprintf("Swarm network started on bzz address: %x", self.bzz.Hive.Overlay.BaseAddr()))

	if self.ps != nil {
		self.ps.Start(srv)
		log.Info("Pss started")
	}

	self.dpa.Start()
	log.Debug(fmt.Sprintf("Swarm DPA started"))

	// start swarm http proxy server
	if self.config.Port != "" {
		addr := net.JoinHostPort(self.config.ListenAddr, self.config.Port)
		go httpapi.StartHttpServer(self.api, &httpapi.ServerConfig{
			Addr:       addr,
			CorsString: self.config.Cors,
		})
	}

	log.Debug(fmt.Sprintf("Swarm http proxy started on port: %v", self.config.Port))

	if self.config.Cors != "" {
		log.Debug(fmt.Sprintf("Swarm http proxy started with corsdomain: %v", self.config.Cors))
	}

	return nil
}

// implements the node.Service interface
// stops all component services.
func (self *Swarm) Stop() error {
	self.dpa.Stop()
	if self.ps != nil {
		self.ps.Stop()
	}
	if ch := self.config.Swap.Chequebook(); ch != nil {
		ch.Stop()
		ch.Save()
	}

	if self.lstore != nil {
		self.lstore.DbStore.Close()
	}
	self.sfs.Stop()
	return self.bzz.Stop()
}

// implements the node.Service interface
func (self *Swarm) Protocols() (protos []p2p.Protocol) {

	protos = append(protos, self.bzz.Protocols()...)

	if self.ps != nil {
		protos = append(protos, self.ps.Protocols()...)
	}
	if self.streamer != nil {
		for _, p := range self.streamer.Protocols() {
			protos = append(protos, p)
		}
	}
	return
}

func (self *Swarm) RegisterPssProtocol(spec *protocols.Spec, targetprotocol *p2p.Protocol, options *pss.ProtocolParams) (*pss.Protocol, error) {
	if !pss.IsActiveProtocol {
		return nil, fmt.Errorf("Pss protocols not available (built with !nopssprotocol tag)")
	}
	topic := pss.ProtocolTopic(spec)
	return pss.RegisterProtocol(self.ps, &topic, spec, targetprotocol, options)
}

// implements node.Service
// APIs returns the RPC Api descriptors the Swarm implementation offers
func (self *Swarm) APIs() []rpc.API {

	apis := []rpc.API{
		// public APIs
		{
			Namespace: "bzz",
			Version:   "0.1",
			Service:   &Info{self.config, chequebook.ContractParams},
			Public:    true,
		},
		// admin APIs
		{
			Namespace: "bzz",
			Version:   "0.1",
			Service:   api.NewControl(self.api, self.bzz.Hive),
			Public:    false,
		},
		{
			Namespace: "chequebook",
			Version:   chequebook.Version,
			Service:   chequebook.NewApi(self.config.Swap.Chequebook),
			Public:    false,
		},
		{
			Namespace: "swarmfs",
			Version:   fuse.Swarmfs_Version,
			Service:   self.sfs,
			Public:    false,
		},
		// storage APIs
		// DEPRECATED: Use the HTTP API instead
		{
			Namespace: "bzz",
			Version:   "0.1",
			Service:   api.NewStorage(self.api),
			Public:    true,
		},
		{
			Namespace: "bzz",
			Version:   "0.1",
			Service:   api.NewFileSystem(self.api),
			Public:    false,
		},
		// {Namespace, Version, api.NewAdmin(self), false},
	}

	apis = append(apis, self.bzz.APIs()...)

	if self.ps != nil {
		apis = append(apis, self.ps.APIs()...)
	}

	return apis
}

func (self *Swarm) Api() *api.Api {
	return self.api
}

// SetChequebook ensures that the local checquebook is set up on chain.
func (self *Swarm) SetChequebook(ctx context.Context) error {
	err := self.config.Swap.SetChequebook(ctx, self.backend, self.config.Path)
	if err != nil {
		return err
	}
	log.Info(fmt.Sprintf("new chequebook set (%v): saving config file, resetting all connections in the hive", self.config.Swap.Contract.Hex()))
	return nil
}

<<<<<<< HEAD
=======
// Local swarm without netStore
func NewLocalSwarm(datadir, port string) (self *Swarm, err error) {

	prvKey, err := crypto.GenerateKey()
	if err != nil {
		return
	}

	config := api.NewConfig()
	config.Path = datadir
	config.Port = port
	config.Init(prvKey)

	dpa, err := storage.NewLocalDPA(datadir)
	if err != nil {
		return
	}

	self = &Swarm{
		api:    api.NewApi(dpa, nil, nil),
		config: config,
	}

	return
}

>>>>>>> 8e477b03
// serialisable info about swarm
type Info struct {
	*api.Config
	*chequebook.Params
}

func (self *Info) Info() *Info {
	return self
}<|MERGE_RESOLUTION|>--- conflicted
+++ resolved
@@ -22,7 +22,6 @@
 	"crypto/ecdsa"
 	"fmt"
 	"net"
-	"path/filepath"
 
 	"github.com/ethereum/go-ethereum/accounts/abi/bind"
 	"github.com/ethereum/go-ethereum/common"
@@ -55,7 +54,6 @@
 	//storage storage.ChunkStore // internal access to storage, common interface to cloud storage backends
 	dpa *storage.DPA // distributed preimage archive, the local API to the storage with document level storage/retrieval support
 	//depo        network.StorageHandler // remote request handler, interface between bzz protocol and the storage
-<<<<<<< HEAD
 	streamer *stream.Registry
 	//cloud       storage.CloudStore // procurement, cloud storage backend (can multi-cloud)
 	bzz         *network.Bzz       // the logistic manager
@@ -66,15 +64,6 @@
 	lstore      *storage.LocalStore // local store, needs to store for releasing resources after node stopped
 	sfs         *fuse.SwarmFS       // need this to cleanup all the active mounts on node exit
 	ps          *pss.Pss
-=======
-	cloud      storage.CloudStore // procurement, cloud storage backend (can multi-cloud)
-	bzz        *network.Bzz       // the logistic manager
-	backend    chequebook.Backend // simple blockchain Backend
-	privateKey *ecdsa.PrivateKey
-	lstore     *storage.LocalStore // local store, needs to store for releasing resources after node stopped
-	sfs        *fuse.SwarmFS       // need this to cleanup all the active mounts on node exit
-	ps         *pss.Pss
->>>>>>> 8e477b03
 }
 
 type SwarmAPI struct {
@@ -187,7 +176,9 @@
 				return nil, err
 			}
 		}
-		resourceHandler, err = storage.NewResourceHandler(filepath.Join(self.config.Path, storage.DbDirName), self.cloud, ensClient, resourceValidator)
+		hashfunc := storage.MakeHashFunc(storage.SHA3Hash)
+		chunkStore := storage.NewResourceChunkStore(self.lstore, func(*storage.Chunk) error { return nil })
+		resourceHandler, err = storage.NewResourceHandler(hashfunc, chunkStore, ensClient, resourceValidator)
 		if err != nil {
 			return nil, err
 		}
@@ -381,35 +372,6 @@
 	return nil
 }
 
-<<<<<<< HEAD
-=======
-// Local swarm without netStore
-func NewLocalSwarm(datadir, port string) (self *Swarm, err error) {
-
-	prvKey, err := crypto.GenerateKey()
-	if err != nil {
-		return
-	}
-
-	config := api.NewConfig()
-	config.Path = datadir
-	config.Port = port
-	config.Init(prvKey)
-
-	dpa, err := storage.NewLocalDPA(datadir)
-	if err != nil {
-		return
-	}
-
-	self = &Swarm{
-		api:    api.NewApi(dpa, nil, nil),
-		config: config,
-	}
-
-	return
-}
-
->>>>>>> 8e477b03
 // serialisable info about swarm
 type Info struct {
 	*api.Config
