package bzz

import (
	"bytes"
	"fmt"
	"io"
	"net"
	"os"
	"os/exec"
	"path/filepath"
	"regexp"
	"strings"
	"sync"

	"github.com/ethereum/go-ethereum/common"
	"github.com/ethereum/go-ethereum/common/resolver"
	"github.com/ethereum/go-ethereum/crypto"
	"github.com/ethereum/go-ethereum/p2p"
	"github.com/ethereum/go-ethereum/p2p/discover"
)

var (
	hashMatcher = regexp.MustCompile("^[0-9A-Fa-f]{64}")
	slashes     = regexp.MustCompile("/+")
)

/*
Api implements webserver/file system related content storage and retrieval
on top of the dpa
it is the public interface of the dpa which is included in the ethereum stack
*/
type Api struct {
	Chunker  *TreeChunker
	Port     string
	Resolver *resolver.Resolver
	dpa      *DPA
	netStore *netStore
}

/*
the api constructor initialises
- the netstore endpoint for chunk store logic
- the chunker (bzz hash)
- the dpa - single document retrieval api
*/
func NewApi(datadir, port string) (self *Api, err error) {

	self = &Api{
		Chunker: &TreeChunker{},
		Port:    port,
	}

	self.netStore, err = newNetStore(filepath.Join(datadir, "bzz"), filepath.Join(datadir, "bzzpeers.json"))
	if err != nil {
		return
	}

	self.dpa = &DPA{
		Chunker:    self.Chunker,
		ChunkStore: self.netStore,
	}
	return
}

// Bzz returns the bzz protocol class instances of which run on every peer
func (self *Api) Bzz() (p2p.Protocol, error) {
	return BzzProtocol(self.netStore)
}

/*
Start is called when the ethereum stack is started
- calls Init() on treechunker
- launches the dpa (listening for chunk store/retrieve requests)
- launches the netStore (starts kademlia hive peer management)
- starts an http server
*/
func (self *Api) Start(node *discover.Node, connectPeer func(string) error) {
	self.Chunker.Init()
	self.dpa.Start()
	self.netStore.start(node, connectPeer)
	dpaLogger.Infof("Swarm started.")
	go startHttpServer(self, self.Port)
}

func (self *Api) Stop() {
	self.dpa.Stop()
	self.netStore.stop()
}

// Get uses iterative manifest retrieval and prefix matching
// to resolve path to content using dpa retrieve
func (self *Api) Get(bzzpath string) (content []byte, mimeType string, status int, size int, err error) {
	var reader SectionReader
	reader, mimeType, status, err = self.getPath("/" + bzzpath)
	if err != nil {
		return
	}
	content = make([]byte, reader.Size())
	size, err = reader.Read(content)
	if err == io.EOF {
		err = nil
	}
	return
}

// Put provides singleton manifest creation and optional name registration
// on top of dpa store
func (self *Api) Put(content, contentType string) (string, error) {
	sr := io.NewSectionReader(strings.NewReader(content), 0, int64(len(content)))
	wg := &sync.WaitGroup{}
	key, err := self.dpa.Store(sr, wg)
	if err != nil {
		return "", err
	}
	manifest := fmt.Sprintf(`{"entries":[{"hash":"%064x","contentType":"%s"}]}`, key, contentType)
	sr = io.NewSectionReader(strings.NewReader(manifest), 0, int64(len(manifest)))
	key, err = self.dpa.Store(sr, wg)
	if err != nil {
		return "", err
	}
	wg.Wait()
	return fmt.Sprintf("%064x", key), nil
}

func (self *Api) Modify(rootHash, path, contentHash, contentType string) (newRootHash string, err error) {
	root := common.Hex2Bytes(rootHash)
	trie, err := loadManifestTrie(self.dpa, root)
	if err != nil {
		return
	}

	if contentHash != "" {
		entry := &manifestTrieEntry{
			Path:        path,
			Hash:        contentHash,
			ContentType: contentType,
		}
		trie.addEntry(entry)
	} else {
		trie.deleteEntry(path)
	}

	err = trie.recalcAndStore()
	if err != nil {
		return
	}
	return fmt.Sprintf("%064x", trie.hash), nil
}

// Download replicates the manifest path structure on the local filesystem
// under localpath
func (self *Api) Download(bzzpath, localpath string) (string, error) {
	return "", nil
}

const maxParallelFiles = 5

// Upload replicates a local directory as a manifest file and uploads it
// using dpa store
// TODO: localpath should point to a manifest
func (self *Api) Upload(lpath string) (string, error) {
	var list []*manifestTrieEntry
	localpath, err1 := filepath.Abs(filepath.Clean(lpath))
	if err1 != nil {
		return "", err1
	}
	start := len(localpath)
	if (start > 0) && (localpath[start-1] != os.PathSeparator) {
		start++
	}
	dpaLogger.Debugf("uploading '%s'", localpath)
	err := filepath.Walk(localpath, func(path string, info os.FileInfo, err error) error {
		if (err == nil) && !info.IsDir() {
			//fmt.Printf("lp %s  path %s\n", localpath, path)
			if len(path) <= start {
				return fmt.Errorf("Path is too short")
			}
			if path[:len(localpath)] != localpath {
				return fmt.Errorf("Path prefix of '%s' does not match localpath '%s'", path, localpath)
			}
			entry := &manifestTrieEntry{
				Path: path,
			}
			list = append(list, entry)
		}
		return err
	})
	if err != nil {
		return "", err
	}

	cnt := len(list)
	errors := make([]error, cnt)
	done := make(chan bool, maxParallelFiles)
	dcnt := 0

	for i, entry := range list {
		if i >= dcnt+maxParallelFiles {
			<-done
			dcnt++
		}
		go func(i int, entry *manifestTrieEntry, done chan bool) {
			f, err := os.Open(entry.Path)
			if err == nil {
				stat, _ := f.Stat()
				sr := io.NewSectionReader(f, 0, stat.Size())
				wg := &sync.WaitGroup{}
				var hash Key
				hash, err = self.dpa.Store(sr, wg)
				if hash != nil {
					list[i].Hash = fmt.Sprintf("%064x", hash)
				}
				wg.Wait()
			}
			if err == nil {
				cmd := exec.Command("file", "--mime-type", "-b", entry.Path)
				var out bytes.Buffer
				cmd.Stdout = &out
				err = cmd.Run()
				if err == nil {
					list[i].ContentType = strings.TrimSuffix(out.String(), "\n")
				}
			}
			errors[i] = err
			done <- true
		}(i, entry, done)
	}
	for dcnt < cnt {
		<-done
		dcnt++
	}

	trie := &manifestTrie{
		dpa: self.dpa,
	}
	for i, entry := range list {
		if errors[i] != nil {
			return "", errors[i]
		}
		entry.Path = entry.Path[start:]
		trie.addEntry(entry)
	}

	err2 := trie.recalcAndStore()
	var hs string
	if err2 == nil {
		hs = fmt.Sprintf("%064x", trie.hash)
	}
	return hs, err2
}

func (self *Api) Register(sender common.Address, hash common.Hash, domain string) (err error) {
	domainhash := common.BytesToHash(crypto.Sha3([]byte(domain)))

	if self.Resolver != nil {
		_, err = self.Resolver.RegisterContentHash(sender, domainhash, hash)
	} else {
		err = fmt.Errorf("no registry: %v", err)
	}
	return
}

type errResolve error

func (self *Api) Resolve(hostport string) (contentHash Key, errR errResolve) {
	var host, port string
	var err error
	host, port, err = net.SplitHostPort(hostport)
	if err != nil {
		if err.Error() == "missing port in address "+hostport {
			host = hostport
		} else {
			errR = errResolve(fmt.Errorf("invalid host '%s': %v", hostport, err))
			return
		}
	}
	if hashMatcher.MatchString(host) {
		contentHash = Key(common.Hex2Bytes(host))
		dpaLogger.Debugf("Swarm: host is a contentHash: '%064x'", contentHash)
	} else {
		if self.Resolver != nil {
			hostHash := common.BytesToHash(crypto.Sha3(common.Hex2Bytes(host)))
			// TODO: should take port as block number versioning
			_ = port
			var hash common.Hash
			hash, err = self.Resolver.KeyToContentHash(hostHash)
			if err != nil {
				err = errResolve(fmt.Errorf("unable to resolve '%s': %v", hostport, err))
			}
			contentHash = Key(hash.Bytes())
			dpaLogger.Debugf("Swarm: resolve host to contentHash: '%064x'", contentHash)
		} else {
			err = errResolve(fmt.Errorf("no resolver '%s': %v", hostport, err))
		}
	}
	return
}

func (self *Api) getPath(uri string) (reader SectionReader, mimeType string, status int, err error) {
	parts := slashes.Split(uri, 3)
	hostPort := parts[1]
	var path string
	if len(parts) > 2 {
		path = parts[2]
	}
	dpaLogger.Debugf("Swarm: host: '%s', path '%s' requested.", hostPort, path)

	//resolving host and port
	var key Key
	key, err = self.Resolve(hostPort)
	if err != nil {
		return
	}

<<<<<<< HEAD
	// retrieve content following path along manifests
	var pos int
	for {
		dpaLogger.Debugf("Swarm: manifest lookup key: '%064x'.", key)
		// retrieve manifest via DPA
		manifestReader := self.dpa.Retrieve(key)
		// TODO check size for oversized manifests
		manifestData := make([]byte, manifestReader.Size())
		var size int
		size, err = manifestReader.Read(manifestData)
		if int64(size) < manifestReader.Size() {
			dpaLogger.Debugf("Swarm: Manifest for '%s' not found (uri: '%s')", path[:pos], uri)
			if err == nil {
				err = fmt.Errorf("Manifest retrieval cut short: %v &lt; %v", size, manifestReader.Size())
			}
			return
		}

		dpaLogger.Debugf("Swarm: Manifest for '%s' retrieved", path[:pos])
		man := manifest{}
		err = json.Unmarshal(manifestData, &man)
		if err != nil {
			err = fmt.Errorf("Manifest for '%s' is malformed: %v", path[:pos], err)
			dpaLogger.Debugf("Swarm: %v", err)
			return
		}

		dpaLogger.Debugf("Swarm: Manifest for '%s' has %d entries. Match path '%s'", path[:pos], len(man.Entries), path[pos:])

		// retrieve entry that matches path from manifest entries
		entry, hop := man.getEntry(path[pos:])

		if entry == nil {
			err = fmt.Errorf("Path '%s' not found on manifest '%s'", path[:pos], path[pos:])
			return
		}

		// check hash of entry
		if !hashMatcher.MatchString(entry.Hash) {
			err = fmt.Errorf("Incorrect hash '%064x' for path '%s' on manifest for '%s')", entry.Hash, path[pos:], path[:pos])
			return
		}
=======
	trie, err := loadManifestTrie(self.dpa, key)
	if err != nil {
		return
	}

	entry, _ := trie.getEntry(path)
	if entry != nil {
>>>>>>> 3113b1cd
		key = common.Hex2Bytes(entry.Hash)
		status = entry.Status
		mimeType = entry.ContentType
<<<<<<< HEAD
		if mimeType == "" {
			mimeType = manifestType
		}

		// if path matched on non-manifest content type, then retrieve reader
		// and return
		if mimeType != manifestType {
			dpaLogger.Debugf("Swarm: content lookup key: '%064x' (%v)", key, mimeType)
			reader = self.dpa.Retrieve(key)
			return
		}

		// otherwise continue along the path with manifest resolution
		pos += hop
=======
		dpaLogger.Debugf("Swarm: content lookup key: '%064x' (%v)", key, mimeType)
		reader = self.dpa.Retrieve(key)
>>>>>>> 3113b1cd
	}
	return
}<|MERGE_RESOLUTION|>--- conflicted
+++ resolved
@@ -312,50 +312,6 @@
 		return
 	}
 
-<<<<<<< HEAD
-	// retrieve content following path along manifests
-	var pos int
-	for {
-		dpaLogger.Debugf("Swarm: manifest lookup key: '%064x'.", key)
-		// retrieve manifest via DPA
-		manifestReader := self.dpa.Retrieve(key)
-		// TODO check size for oversized manifests
-		manifestData := make([]byte, manifestReader.Size())
-		var size int
-		size, err = manifestReader.Read(manifestData)
-		if int64(size) < manifestReader.Size() {
-			dpaLogger.Debugf("Swarm: Manifest for '%s' not found (uri: '%s')", path[:pos], uri)
-			if err == nil {
-				err = fmt.Errorf("Manifest retrieval cut short: %v &lt; %v", size, manifestReader.Size())
-			}
-			return
-		}
-
-		dpaLogger.Debugf("Swarm: Manifest for '%s' retrieved", path[:pos])
-		man := manifest{}
-		err = json.Unmarshal(manifestData, &man)
-		if err != nil {
-			err = fmt.Errorf("Manifest for '%s' is malformed: %v", path[:pos], err)
-			dpaLogger.Debugf("Swarm: %v", err)
-			return
-		}
-
-		dpaLogger.Debugf("Swarm: Manifest for '%s' has %d entries. Match path '%s'", path[:pos], len(man.Entries), path[pos:])
-
-		// retrieve entry that matches path from manifest entries
-		entry, hop := man.getEntry(path[pos:])
-
-		if entry == nil {
-			err = fmt.Errorf("Path '%s' not found on manifest '%s'", path[:pos], path[pos:])
-			return
-		}
-
-		// check hash of entry
-		if !hashMatcher.MatchString(entry.Hash) {
-			err = fmt.Errorf("Incorrect hash '%064x' for path '%s' on manifest for '%s')", entry.Hash, path[pos:], path[:pos])
-			return
-		}
-=======
 	trie, err := loadManifestTrie(self.dpa, key)
 	if err != nil {
 		return
@@ -363,29 +319,11 @@
 
 	entry, _ := trie.getEntry(path)
 	if entry != nil {
->>>>>>> 3113b1cd
 		key = common.Hex2Bytes(entry.Hash)
 		status = entry.Status
 		mimeType = entry.ContentType
-<<<<<<< HEAD
-		if mimeType == "" {
-			mimeType = manifestType
-		}
-
-		// if path matched on non-manifest content type, then retrieve reader
-		// and return
-		if mimeType != manifestType {
-			dpaLogger.Debugf("Swarm: content lookup key: '%064x' (%v)", key, mimeType)
-			reader = self.dpa.Retrieve(key)
-			return
-		}
-
-		// otherwise continue along the path with manifest resolution
-		pos += hop
-=======
 		dpaLogger.Debugf("Swarm: content lookup key: '%064x' (%v)", key, mimeType)
 		reader = self.dpa.Retrieve(key)
->>>>>>> 3113b1cd
 	}
 	return
 }